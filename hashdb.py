--- conflicted
+++ resolved
@@ -510,31 +510,6 @@
     global HASHDB_API_URL
     global HASHDB_USE_XOR, HASHDB_XOR_VALUE
     global HASHDB_ALGORITHM, ENUM_PREFIX
-<<<<<<< HEAD
-    global NETNODE_NAME
-
-    # Check if our netnode already exists, otherwise create a new one
-    node = ida_netnode.netnode(NETNODE_NAME)
-    if not ida_netnode.exist(node):
-        node = ida_netnode.netnode()
-        if not node.create(NETNODE_NAME):
-            idaapi.msg("ERROR: Unable to save HashDB settings, failed to create the netnode.\n")
-            return
-
-    if HASHDB_API_URL != None:
-        node.hashset_buf("HASHDB_API_URL", str(HASHDB_API_URL))
-    if HASHDB_USE_XOR != None:
-        node.hashset_buf("HASHDB_USE_XOR", str(HASHDB_USE_XOR))
-    if HASHDB_XOR_VALUE != None:
-        node.hashset_buf("HASHDB_XOR_VALUE", str(HASHDB_XOR_VALUE))
-    if HASHDB_ALGORITHM != None:
-        node.hashset_buf("HASHDB_ALGORITHM", str(HASHDB_ALGORITHM))
-    if HASHDB_ALGORITHM_SIZE != None:
-        node.hashset_buf("HASHDB_ALGORITHM_SIZE", str(HASHDB_ALGORITHM_SIZE))
-    if ENUM_PREFIX != None:
-        node.hashset_buf("ENUM_PREFIX", str(ENUM_PREFIX))
-    idaapi.msg("HashDB settings saved\n")
-=======
     global HASHDB_NETNODE_ID
 
     node = ida_netnode.netnode()
@@ -555,7 +530,6 @@
     else:
         idaapi.msg("ERROR: Unable to save HashDB settings\n")
     return
->>>>>>> 5cdf0fc2
 
 
 #--------------------------------------------------------------------------
